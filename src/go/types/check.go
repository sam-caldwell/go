--- conflicted
+++ resolved
@@ -85,20 +85,13 @@
 	fset *token.FileSet
 	pkg  *Package
 	*Info
-<<<<<<< HEAD
-	nextId uint64                     // unique Id for type parameters (first valid Id is 1)
-	objMap map[Object]*declInfo       // maps package-level objects and (non-interface) methods to declaration info
-	impMap map[importKey]*Package     // maps (import path, source directory) to (complete or fake) package
-	posMap map[*Interface][]token.Pos // maps interface types to lists of embedded interface positions
-	typMap map[string]*Named          // maps an instantiated named type hash to a *Named type
-	pkgCnt map[string]int             // counts number of imported packages with a given name (for better error messages)
-=======
 	version version                    // accepted language version
+	nextId  uint64                     // unique Id for type parameters (first valid Id is 1)
 	objMap  map[Object]*declInfo       // maps package-level objects and (non-interface) methods to declaration info
 	impMap  map[importKey]*Package     // maps (import path, source directory) to (complete or fake) package
 	posMap  map[*Interface][]token.Pos // maps interface types to lists of embedded interface positions
+	typMap  map[string]*Named          // maps an instantiated named type hash to a *Named type
 	pkgCnt  map[string]int             // counts number of imported packages with a given name (for better error messages)
->>>>>>> 2f0da6d9
 
 	// information collected during type-checking of a set of package files
 	// (initialized by Files, valid only for the duration of check.Files;
@@ -193,28 +186,17 @@
 	}
 
 	return &Checker{
-<<<<<<< HEAD
-		conf:   conf,
-		fset:   fset,
-		pkg:    pkg,
-		Info:   info,
-		nextId: 1,
-		objMap: make(map[Object]*declInfo),
-		impMap: make(map[importKey]*Package),
-		posMap: make(map[*Interface][]token.Pos),
-		typMap: make(map[string]*Named),
-		pkgCnt: make(map[string]int),
-=======
 		conf:    conf,
 		fset:    fset,
 		pkg:     pkg,
 		Info:    info,
 		version: version,
+		nextId:  1,
 		objMap:  make(map[Object]*declInfo),
 		impMap:  make(map[importKey]*Package),
 		posMap:  make(map[*Interface][]token.Pos),
+		typMap:  make(map[string]*Named),
 		pkgCnt:  make(map[string]int),
->>>>>>> 2f0da6d9
 	}
 }
 
