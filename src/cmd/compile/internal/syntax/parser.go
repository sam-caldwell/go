// Copyright 2016 The Go Authors. All rights reserved.
// Use of this source code is governed by a BSD-style
// license that can be found in the LICENSE file.

package syntax

import (
	"fmt"
	"io"
	"strconv"
	"strings"
)

const debug = false
const trace = false

type parser struct {
	file  *PosBase
	errh  ErrorHandler
	mode  Mode
	pragh PragmaHandler
	scanner

	base   *PosBase // current position base
	first  error    // first error encountered
	errcnt int      // number of errors encountered
	pragma Pragma   // pragmas

	fnest  int    // function nesting level (for error handling)
	xnest  int    // expression nesting level (for complit ambiguity resolution)
	indent []byte // tracing support
}

func (p *parser) init(file *PosBase, r io.Reader, errh ErrorHandler, pragh PragmaHandler, mode Mode) {
	p.file = file
	p.errh = errh
	p.mode = mode
	p.pragh = pragh
	p.scanner.init(
		r,
		// Error and directive handler for scanner.
		// Because the (line, col) positions passed to the
		// handler is always at or after the current reading
		// position, it is safe to use the most recent position
		// base to compute the corresponding Pos value.
		func(line, col uint, msg string) {
			if msg[0] != '/' {
				p.errorAt(p.posAt(line, col), msg)
				return
			}

			// otherwise it must be a comment containing a line or go: directive.
			// //line directives must be at the start of the line (column colbase).
			// /*line*/ directives can be anywhere in the line.
			text := commentText(msg)
			if (col == colbase || msg[1] == '*') && strings.HasPrefix(text, "line ") {
				var pos Pos // position immediately following the comment
				if msg[1] == '/' {
					// line comment (newline is part of the comment)
					pos = MakePos(p.file, line+1, colbase)
				} else {
					// regular comment
					// (if the comment spans multiple lines it's not
					// a valid line directive and will be discarded
					// by updateBase)
					pos = MakePos(p.file, line, col+uint(len(msg)))
				}
				p.updateBase(pos, line, col+2+5, text[5:]) // +2 to skip over // or /*
				return
			}

			// go: directive (but be conservative and test)
			if pragh != nil && strings.HasPrefix(text, "go:") {
				p.pragma = pragh(p.posAt(line, col+2), p.scanner.blank, text, p.pragma) // +2 to skip over // or /*
			}
		},
		directives,
	)

	p.base = file
	p.first = nil
	p.errcnt = 0
	p.pragma = nil

	p.fnest = 0
	p.xnest = 0
	p.indent = nil
}

// takePragma returns the current parsed pragmas
// and clears them from the parser state.
func (p *parser) takePragma() Pragma {
	prag := p.pragma
	p.pragma = nil
	return prag
}

// clearPragma is called at the end of a statement or
// other Go form that does NOT accept a pragma.
// It sends the pragma back to the pragma handler
// to be reported as unused.
func (p *parser) clearPragma() {
	if p.pragma != nil {
		p.pragh(p.pos(), p.scanner.blank, "", p.pragma)
		p.pragma = nil
	}
}

// updateBase sets the current position base to a new line base at pos.
// The base's filename, line, and column values are extracted from text
// which is positioned at (tline, tcol) (only needed for error messages).
func (p *parser) updateBase(pos Pos, tline, tcol uint, text string) {
	i, n, ok := trailingDigits(text)
	if i == 0 {
		return // ignore (not a line directive)
	}
	// i > 0

	if !ok {
		// text has a suffix :xxx but xxx is not a number
		p.errorAt(p.posAt(tline, tcol+i), "invalid line number: "+text[i:])
		return
	}

	var line, col uint
	i2, n2, ok2 := trailingDigits(text[:i-1])
	if ok2 {
		//line filename:line:col
		i, i2 = i2, i
		line, col = n2, n
		if col == 0 || col > PosMax {
			p.errorAt(p.posAt(tline, tcol+i2), "invalid column number: "+text[i2:])
			return
		}
		text = text[:i2-1] // lop off ":col"
	} else {
		//line filename:line
		line = n
	}

	if line == 0 || line > PosMax {
		p.errorAt(p.posAt(tline, tcol+i), "invalid line number: "+text[i:])
		return
	}

	// If we have a column (//line filename:line:col form),
	// an empty filename means to use the previous filename.
	filename := text[:i-1] // lop off ":line"
	if filename == "" && ok2 {
		filename = p.base.Filename()
	}

	p.base = NewLineBase(pos, filename, line, col)
}

func commentText(s string) string {
	if s[:2] == "/*" {
		return s[2 : len(s)-2] // lop off /* and */
	}

	// line comment (does not include newline)
	// (on Windows, the line comment may end in \r\n)
	i := len(s)
	if s[i-1] == '\r' {
		i--
	}
	return s[2:i] // lop off //, and \r at end, if any
}

func trailingDigits(text string) (uint, uint, bool) {
	// Want to use LastIndexByte below but it's not defined in Go1.4 and bootstrap fails.
	i := strings.LastIndex(text, ":") // look from right (Windows filenames may contain ':')
	if i < 0 {
		return 0, 0, false // no ":"
	}
	// i >= 0
	n, err := strconv.ParseUint(text[i+1:], 10, 0)
	return uint(i + 1), uint(n), err == nil
}

func (p *parser) got(tok token) bool {
	if p.tok == tok {
		p.next()
		return true
	}
	return false
}

func (p *parser) want(tok token) {
	if !p.got(tok) {
		p.syntaxError("expecting " + tokstring(tok))
		p.advance()
	}
}

// gotAssign is like got(_Assign) but it also accepts ":="
// (and reports an error) for better parser error recovery.
func (p *parser) gotAssign() bool {
	switch p.tok {
	case _Define:
		p.syntaxError("expecting =")
		fallthrough
	case _Assign:
		p.next()
		return true
	}
	return false
}

// ----------------------------------------------------------------------------
// Error handling

// posAt returns the Pos value for (line, col) and the current position base.
func (p *parser) posAt(line, col uint) Pos {
	return MakePos(p.base, line, col)
}

// error reports an error at the given position.
func (p *parser) errorAt(pos Pos, msg string) {
	err := Error{pos, msg}
	if p.first == nil {
		p.first = err
	}
	p.errcnt++
	if p.errh == nil {
		panic(p.first)
	}
	p.errh(err)
}

// syntaxErrorAt reports a syntax error at the given position.
func (p *parser) syntaxErrorAt(pos Pos, msg string) {
	if trace {
		p.print("syntax error: " + msg)
	}

	if p.tok == _EOF && p.first != nil {
		return // avoid meaningless follow-up errors
	}

	// add punctuation etc. as needed to msg
	switch {
	case msg == "":
		// nothing to do
	case strings.HasPrefix(msg, "in "), strings.HasPrefix(msg, "at "), strings.HasPrefix(msg, "after "):
		msg = " " + msg
	case strings.HasPrefix(msg, "expecting "):
		msg = ", " + msg
	default:
		// plain error - we don't care about current token
		p.errorAt(pos, "syntax error: "+msg)
		return
	}

	// determine token string
	var tok string
	switch p.tok {
	case _Name, _Semi:
		tok = p.lit
	case _Literal:
		tok = "literal " + p.lit
	case _Operator:
		tok = p.op.String()
	case _AssignOp:
		tok = p.op.String() + "="
	case _IncOp:
		tok = p.op.String()
		tok += tok
	default:
		tok = tokstring(p.tok)
	}

	p.errorAt(pos, "syntax error: unexpected "+tok+msg)
}

// tokstring returns the English word for selected punctuation tokens
// for more readable error messages.
func tokstring(tok token) string {
	switch tok {
	case _Comma:
		return "comma"
	case _Semi:
		return "semicolon or newline"
	}
	return tok.String()
}

// Convenience methods using the current token position.
func (p *parser) pos() Pos               { return p.posAt(p.line, p.col) }
func (p *parser) error(msg string)       { p.errorAt(p.pos(), msg) }
func (p *parser) syntaxError(msg string) { p.syntaxErrorAt(p.pos(), msg) }

// The stopset contains keywords that start a statement.
// They are good synchronization points in case of syntax
// errors and (usually) shouldn't be skipped over.
const stopset uint64 = 1<<_Break |
	1<<_Const |
	1<<_Continue |
	1<<_Defer |
	1<<_Fallthrough |
	1<<_For |
	1<<_Go |
	1<<_Goto |
	1<<_If |
	1<<_Return |
	1<<_Select |
	1<<_Switch |
	1<<_Type |
	1<<_Var

// Advance consumes tokens until it finds a token of the stopset or followlist.
// The stopset is only considered if we are inside a function (p.fnest > 0).
// The followlist is the list of valid tokens that can follow a production;
// if it is empty, exactly one (non-EOF) token is consumed to ensure progress.
func (p *parser) advance(followlist ...token) {
	if trace {
		p.print(fmt.Sprintf("advance %s", followlist))
	}

	// compute follow set
	// (not speed critical, advance is only called in error situations)
	var followset uint64 = 1 << _EOF // don't skip over EOF
	if len(followlist) > 0 {
		if p.fnest > 0 {
			followset |= stopset
		}
		for _, tok := range followlist {
			followset |= 1 << tok
		}
	}

	for !contains(followset, p.tok) {
		if trace {
			p.print("skip " + p.tok.String())
		}
		p.next()
		if len(followlist) == 0 {
			break
		}
	}

	if trace {
		p.print("next " + p.tok.String())
	}
}

// usage: defer p.trace(msg)()
func (p *parser) trace(msg string) func() {
	p.print(msg + " (")
	const tab = ". "
	p.indent = append(p.indent, tab...)
	return func() {
		p.indent = p.indent[:len(p.indent)-len(tab)]
		if x := recover(); x != nil {
			panic(x) // skip print_trace
		}
		p.print(")")
	}
}

func (p *parser) print(msg string) {
	fmt.Printf("%5d: %s%s\n", p.line, p.indent, msg)
}

// ----------------------------------------------------------------------------
// Package files
//
// Parse methods are annotated with matching Go productions as appropriate.
// The annotations are intended as guidelines only since a single Go grammar
// rule may be covered by multiple parse methods and vice versa.
//
// Excluding methods returning slices, parse methods named xOrNil may return
// nil; all others are expected to return a valid non-nil node.

// SourceFile = PackageClause ";" { ImportDecl ";" } { TopLevelDecl ";" } .
func (p *parser) fileOrNil() *File {
	if trace {
		defer p.trace("file")()
	}

	f := new(File)
	f.pos = p.pos()

	// PackageClause
	if !p.got(_Package) {
		p.syntaxError("package statement must be first")
		return nil
	}
	f.Pragma = p.takePragma()
	f.PkgName = p.name()
	p.want(_Semi)

	// don't bother continuing if package clause has errors
	if p.first != nil {
		return nil
	}

	// { ImportDecl ";" }
	for p.got(_Import) {
		f.DeclList = p.appendGroup(f.DeclList, p.importDecl)
		p.want(_Semi)
	}

	// { TopLevelDecl ";" }
	for p.tok != _EOF {
		switch p.tok {
		case _Const:
			p.next()
			f.DeclList = p.appendGroup(f.DeclList, p.constDecl)

		case _Type:
			p.next()
			f.DeclList = p.appendGroup(f.DeclList, p.typeDecl)

		case _Var:
			p.next()
			f.DeclList = p.appendGroup(f.DeclList, p.varDecl)

		case _Func:
			p.next()
			if d := p.funcDeclOrNil(); d != nil {
				f.DeclList = append(f.DeclList, d)
			}

		default:
			if p.tok == _Lbrace && len(f.DeclList) > 0 && isEmptyFuncDecl(f.DeclList[len(f.DeclList)-1]) {
				// opening { of function declaration on next line
				p.syntaxError("unexpected semicolon or newline before {")
			} else {
				p.syntaxError("non-declaration statement outside function body")
			}
			p.advance(_Const, _Type, _Var, _Func)
			continue
		}

		// Reset p.pragma BEFORE advancing to the next token (consuming ';')
		// since comments before may set pragmas for the next function decl.
		p.clearPragma()

		if p.tok != _EOF && !p.got(_Semi) {
			p.syntaxError("after top level declaration")
			p.advance(_Const, _Type, _Var, _Func)
		}
	}
	// p.tok == _EOF

	p.clearPragma()
	f.EOF = p.pos()

	return f
}

func isEmptyFuncDecl(dcl Decl) bool {
	f, ok := dcl.(*FuncDecl)
	return ok && f.Body == nil
}

// ----------------------------------------------------------------------------
// Declarations

// list parses a possibly empty, sep-separated list of elements, optionally
// followed by sep, and closed by close (or EOF). sep must be one of _Comma
// or _Semi, and close must be one of _Rparen, _Rbrace, or _Rbrack.
//
// For each list element, f is called. Specifically, unless we're at close
// (or EOF), f is called at least once. After f returns true, no more list
// elements are accepted. list returns the position of the closing token.
//
// list = [ f { sep f } [sep] ] close .
//
func (p *parser) list(sep, close token, f func() bool) Pos {
	if debug && (sep != _Comma && sep != _Semi || close != _Rparen && close != _Rbrace && close != _Rbrack) {
		panic("invalid sep or close argument for list")
	}

	done := false
	for p.tok != _EOF && p.tok != close && !done {
		done = f()
		// sep is optional before close
		if !p.got(sep) && p.tok != close {
			p.syntaxError(fmt.Sprintf("expecting %s or %s", tokstring(sep), tokstring(close)))
			p.advance(_Rparen, _Rbrack, _Rbrace)
			if p.tok != close {
				// position could be better but we had an error so we don't care
				return p.pos()
			}
		}
	}

	pos := p.pos()
	p.want(close)
	return pos
}

// appendGroup(f) = f | "(" { f ";" } ")" . // ";" is optional before ")"
func (p *parser) appendGroup(list []Decl, f func(*Group) Decl) []Decl {
	if p.tok == _Lparen {
		g := new(Group)
		p.clearPragma()
		p.next() // must consume "(" after calling clearPragma!
		p.list(_Semi, _Rparen, func() bool {
<<<<<<< HEAD
			list = append(list, f(g))
=======
			if x := f(g); x != nil {
				list = append(list, x)
			}
>>>>>>> dc122c7a
			return false
		})
	} else {
		if x := f(nil); x != nil {
			list = append(list, x)
		}
	}
	return list
}

// ImportSpec = [ "." | PackageName ] ImportPath .
// ImportPath = string_lit .
func (p *parser) importDecl(group *Group) Decl {
	if trace {
		defer p.trace("importDecl")()
	}

	d := new(ImportDecl)
	d.pos = p.pos()
	d.Group = group
	d.Pragma = p.takePragma()

	switch p.tok {
	case _Name:
		d.LocalPkgName = p.name()
	case _Dot:
		d.LocalPkgName = NewName(p.pos(), ".")
		p.next()
	}
	d.Path = p.oliteral()
	if d.Path == nil {
		p.syntaxError("missing import path")
		p.advance(_Semi, _Rparen)
		return d
	}
	if !d.Path.Bad && d.Path.Kind != StringLit {
		p.syntaxError("import path must be a string")
		d.Path.Bad = true
	}
	// d.Path.Bad || d.Path.Kind == StringLit

	return d
}

// ConstSpec = IdentifierList [ [ Type ] "=" ExpressionList ] .
func (p *parser) constDecl(group *Group) Decl {
	if trace {
		defer p.trace("constDecl")()
	}

	d := new(ConstDecl)
	d.pos = p.pos()
	d.Group = group
	d.Pragma = p.takePragma()

	d.NameList = p.nameList(p.name())
	if p.tok != _EOF && p.tok != _Semi && p.tok != _Rparen {
		d.Type = p.typeOrNil()
		if p.gotAssign() {
			d.Values = p.exprList()
		}
	}

	return d
}

// TypeSpec = identifier [ TypeParams ] [ "=" ] Type .
func (p *parser) typeDecl(group *Group) Decl {
	if trace {
		defer p.trace("typeDecl")()
	}

	d := new(TypeDecl)
	d.pos = p.pos()
	d.Group = group
	d.Pragma = p.takePragma()

	d.Name = p.name()
	if p.tok == _Lbrack {
		// array/slice or generic type
		pos := p.pos()
		p.next()
		switch p.tok {
		case _Rbrack:
			p.next()
			d.Type = p.sliceType(pos)
		case _Name:
			// array or generic type
			p.xnest++
			x := p.expr()
			p.xnest--
			if name0, ok := x.(*Name); p.mode&AllowGenerics != 0 && ok && p.tok != _Rbrack {
				// generic type
<<<<<<< HEAD
				d.TParamList = p.paramList(name0, _Rbrack)
=======
				d.TParamList = p.paramList(name0, _Rbrack, true)
>>>>>>> dc122c7a
				pos := p.pos()
				if p.gotAssign() {
					p.syntaxErrorAt(pos, "generic type cannot be alias")
				}
				d.Type = p.typeOrNil()
			} else {
				// x is the array length expression
				if debug && x == nil {
					panic("internal error: nil expression")
				}
				d.Type = p.arrayType(pos, x)
			}
		default:
			d.Type = p.arrayType(pos, nil)
		}
	} else {
		d.Alias = p.gotAssign()
		d.Type = p.typeOrNil()
	}

	if d.Type == nil {
		d.Type = p.badExpr()
		p.syntaxError("in type declaration")
		p.advance(_Semi, _Rparen)
	}

	return d
}

// VarSpec = IdentifierList ( Type [ "=" ExpressionList ] | "=" ExpressionList ) .
func (p *parser) varDecl(group *Group) Decl {
	if trace {
		defer p.trace("varDecl")()
	}

	d := new(VarDecl)
	d.pos = p.pos()
	d.Group = group
	d.Pragma = p.takePragma()

	d.NameList = p.nameList(p.name())
	if p.gotAssign() {
		d.Values = p.exprList()
	} else {
		d.Type = p.type_()
		if p.gotAssign() {
			d.Values = p.exprList()
		}
	}

	return d
}

// FunctionDecl = "func" FunctionName [ TypeParams ] ( Function | Signature ) .
// FunctionName = identifier .
// Function     = Signature FunctionBody .
// MethodDecl   = "func" Receiver MethodName ( Function | Signature ) .
// Receiver     = Parameters .
func (p *parser) funcDeclOrNil() *FuncDecl {
	if trace {
		defer p.trace("funcDecl")()
	}

	f := new(FuncDecl)
	f.pos = p.pos()
	f.Pragma = p.takePragma()

	if p.got(_Lparen) {
<<<<<<< HEAD
		rcvr := p.paramList(nil, _Rparen)
=======
		rcvr := p.paramList(nil, _Rparen, false)
>>>>>>> dc122c7a
		switch len(rcvr) {
		case 0:
			p.error("method has no receiver")
		default:
			p.error("method has multiple receivers")
			fallthrough
		case 1:
			f.Recv = rcvr[0]
		}
	}

	if p.tok != _Name {
		p.syntaxError("expecting name or (")
		p.advance(_Lbrace, _Semi)
		return nil
	}

	f.Name = p.name()
	if p.mode&AllowGenerics != 0 && p.got(_Lbrack) {
		if p.tok == _Rbrack {
			p.syntaxError("empty type parameter list")
			p.next()
		} else {
<<<<<<< HEAD
			f.TParamList = p.paramList(nil, _Rbrack)
=======
			f.TParamList = p.paramList(nil, _Rbrack, true)
>>>>>>> dc122c7a
		}
	}
	f.Type = p.funcType()
	if p.tok == _Lbrace {
		f.Body = p.funcBody()
	}

	return f
}

func (p *parser) funcBody() *BlockStmt {
	p.fnest++
	errcnt := p.errcnt
	body := p.blockStmt("")
	p.fnest--

	// Don't check branches if there were syntax errors in the function
	// as it may lead to spurious errors (e.g., see test/switch2.go) or
	// possibly crashes due to incomplete syntax trees.
	if p.mode&CheckBranches != 0 && errcnt == p.errcnt {
		checkBranches(body, p.errh)
	}

	return body
}

// ----------------------------------------------------------------------------
// Expressions

func (p *parser) expr() Expr {
	if trace {
		defer p.trace("expr")()
	}

	return p.binaryExpr(0)
}

// Expression = UnaryExpr | Expression binary_op Expression .
func (p *parser) binaryExpr(prec int) Expr {
	// don't trace binaryExpr - only leads to overly nested trace output

	x := p.unaryExpr()
	for (p.tok == _Operator || p.tok == _Star) && p.prec > prec {
		t := new(Operation)
		t.pos = p.pos()
		t.Op = p.op
		t.X = x
		tprec := p.prec
		p.next()
		t.Y = p.binaryExpr(tprec)
		x = t
	}
	return x
}

// UnaryExpr = PrimaryExpr | unary_op UnaryExpr .
func (p *parser) unaryExpr() Expr {
	if trace {
		defer p.trace("unaryExpr")()
	}

	switch p.tok {
	case _Operator, _Star:
		switch p.op {
		case Mul, Add, Sub, Not, Xor:
			x := new(Operation)
			x.pos = p.pos()
			x.Op = p.op
			p.next()
			x.X = p.unaryExpr()
			return x

		case And:
			x := new(Operation)
			x.pos = p.pos()
			x.Op = And
			p.next()
			// unaryExpr may have returned a parenthesized composite literal
			// (see comment in operand) - remove parentheses if any
			x.X = unparen(p.unaryExpr())
			return x
		}

	case _Arrow:
		// receive op (<-x) or receive-only channel (<-chan E)
		pos := p.pos()
		p.next()

		// If the next token is _Chan we still don't know if it is
		// a channel (<-chan int) or a receive op (<-chan int(ch)).
		// We only know once we have found the end of the unaryExpr.

		x := p.unaryExpr()

		// There are two cases:
		//
		//   <-chan...  => <-x is a channel type
		//   <-x        => <-x is a receive operation
		//
		// In the first case, <- must be re-associated with
		// the channel type parsed already:
		//
		//   <-(chan E)   =>  (<-chan E)
		//   <-(chan<-E)  =>  (<-chan (<-E))

		if _, ok := x.(*ChanType); ok {
			// x is a channel type => re-associate <-
			dir := SendOnly
			t := x
			for dir == SendOnly {
				c, ok := t.(*ChanType)
				if !ok {
					break
				}
				dir = c.Dir
				if dir == RecvOnly {
					// t is type <-chan E but <-<-chan E is not permitted
					// (report same error as for "type _ <-<-chan E")
					p.syntaxError("unexpected <-, expecting chan")
					// already progressed, no need to advance
				}
				c.Dir = RecvOnly
				t = c.Elem
			}
			if dir == SendOnly {
				// channel dir is <- but channel element E is not a channel
				// (report same error as for "type _ <-chan<-E")
				p.syntaxError(fmt.Sprintf("unexpected %s, expecting chan", String(t)))
				// already progressed, no need to advance
			}
			return x
		}

		// x is not a channel type => we have a receive op
		o := new(Operation)
		o.pos = pos
		o.Op = Recv
		o.X = x
		return o
	}

	// TODO(mdempsky): We need parens here so we can report an
	// error for "(x) := true". It should be possible to detect
	// and reject that more efficiently though.
	return p.pexpr(true)
}

// callStmt parses call-like statements that can be preceded by 'defer' and 'go'.
func (p *parser) callStmt() *CallStmt {
	if trace {
		defer p.trace("callStmt")()
	}

	s := new(CallStmt)
	s.pos = p.pos()
	s.Tok = p.tok // _Defer or _Go
	p.next()

	x := p.pexpr(p.tok == _Lparen) // keep_parens so we can report error below
	if t := unparen(x); t != x {
		p.errorAt(x.Pos(), fmt.Sprintf("expression in %s must not be parenthesized", s.Tok))
		// already progressed, no need to advance
		x = t
	}

	cx, ok := x.(*CallExpr)
	if !ok {
		p.errorAt(x.Pos(), fmt.Sprintf("expression in %s must be function call", s.Tok))
		// already progressed, no need to advance
		cx = new(CallExpr)
		cx.pos = x.Pos()
		cx.Fun = x // assume common error of missing parentheses (function invocation)
	}

	s.Call = cx
	return s
}

// Operand     = Literal | OperandName | MethodExpr | "(" Expression ")" .
// Literal     = BasicLit | CompositeLit | FunctionLit .
// BasicLit    = int_lit | float_lit | imaginary_lit | rune_lit | string_lit .
// OperandName = identifier | QualifiedIdent.
func (p *parser) operand(keep_parens bool) Expr {
	if trace {
		defer p.trace("operand " + p.tok.String())()
	}

	switch p.tok {
	case _Name:
		return p.name()

	case _Literal:
		return p.oliteral()

	case _Lparen:
		pos := p.pos()
		p.next()
		p.xnest++
		x := p.expr()
		p.xnest--
		p.want(_Rparen)

		// Optimization: Record presence of ()'s only where needed
		// for error reporting. Don't bother in other cases; it is
		// just a waste of memory and time.
		//
		// Parentheses are not permitted around T in a composite
		// literal T{}. If the next token is a {, assume x is a
		// composite literal type T (it may not be, { could be
		// the opening brace of a block, but we don't know yet).
		if p.tok == _Lbrace {
			keep_parens = true
		}

		// Parentheses are also not permitted around the expression
		// in a go/defer statement. In that case, operand is called
		// with keep_parens set.
		if keep_parens {
			px := new(ParenExpr)
			px.pos = pos
			px.X = x
			x = px
		}
		return x

	case _Func:
		pos := p.pos()
		p.next()
		ftyp := p.funcType()
		if p.tok == _Lbrace {
			p.xnest++

			f := new(FuncLit)
			f.pos = pos
			f.Type = ftyp
			f.Body = p.funcBody()

			p.xnest--
			return f
		}
		return ftyp

	case _Lbrack, _Chan, _Map, _Struct, _Interface:
		return p.type_() // othertype

	default:
		x := p.badExpr()
		p.syntaxError("expecting expression")
		p.advance(_Rparen, _Rbrack, _Rbrace)
		return x
	}

	// Syntactically, composite literals are operands. Because a complit
	// type may be a qualified identifier which is handled by pexpr
	// (together with selector expressions), complits are parsed there
	// as well (operand is only called from pexpr).
}

// PrimaryExpr =
// 	Operand |
// 	Conversion |
// 	PrimaryExpr Selector |
// 	PrimaryExpr Index |
// 	PrimaryExpr Slice |
// 	PrimaryExpr TypeAssertion |
// 	PrimaryExpr Arguments .
//
// Selector       = "." identifier .
// Index          = "[" Expression "]" .
// Slice          = "[" ( [ Expression ] ":" [ Expression ] ) |
//                      ( [ Expression ] ":" Expression ":" Expression )
//                  "]" .
// TypeAssertion  = "." "(" Type ")" .
// Arguments      = "(" [ ( ExpressionList | Type [ "," ExpressionList ] ) [ "..." ] [ "," ] ] ")" .
func (p *parser) pexpr(keep_parens bool) Expr {
	if trace {
		defer p.trace("pexpr")()
	}

	x := p.operand(keep_parens)

loop:
	for {
		pos := p.pos()
		switch p.tok {
		case _Dot:
			p.next()
			switch p.tok {
			case _Name:
				// pexpr '.' sym
				t := new(SelectorExpr)
				t.pos = pos
				t.X = x
				t.Sel = p.name()
				x = t

			case _Lparen:
				p.next()
				if p.got(_Type) {
					t := new(TypeSwitchGuard)
					// t.Lhs is filled in by parser.simpleStmt
					t.pos = pos
					t.X = x
					x = t
				} else {
					t := new(AssertExpr)
					t.pos = pos
					t.X = x
					t.Type = p.type_()
					x = t
				}
				p.want(_Rparen)

			default:
				p.syntaxError("expecting name or (")
				p.advance(_Semi, _Rparen)
			}

		case _Lbrack:
			p.next()

			if p.tok == _Rbrack {
				// invalid empty instance, slice or index expression; accept but complain
				p.syntaxError("expecting operand")
				p.next()
				break
			}

			var i Expr
			if p.tok != _Colon {
				if p.mode&AllowGenerics == 0 {
					p.xnest++
					i = p.expr()
					p.xnest--
					if p.got(_Rbrack) {
						// x[i]
						t := new(IndexExpr)
						t.pos = pos
						t.X = x
						t.Index = i
						x = t
						break
					}
				} else {
					var comma bool
					i, comma = p.typeList()
					if comma || p.tok == _Rbrack {
						p.want(_Rbrack)
						// x[i,] or x[i, j, ...]
						t := new(IndexExpr)
						t.pos = pos
						t.X = x
						t.Index = i
						x = t
						break
					}
				}
			}

			// x[i:...
			p.want(_Colon)
			p.xnest++
			t := new(SliceExpr)
			t.pos = pos
			t.X = x
			t.Index[0] = i
			if p.tok != _Colon && p.tok != _Rbrack {
				// x[i:j...
				t.Index[1] = p.expr()
			}
			if p.tok == _Colon {
				t.Full = true
				// x[i:j:...]
				if t.Index[1] == nil {
					p.error("middle index required in 3-index slice")
					t.Index[1] = p.badExpr()
				}
				p.next()
				if p.tok != _Rbrack {
					// x[i:j:k...
					t.Index[2] = p.expr()
				} else {
					p.error("final index required in 3-index slice")
					t.Index[2] = p.badExpr()
				}
			}
			p.xnest--
			p.want(_Rbrack)
			x = t

		case _Lparen:
			t := new(CallExpr)
			t.pos = pos
			p.next()
			t.Fun = x
			t.ArgList, t.HasDots = p.argList()
			x = t

		case _Lbrace:
			// operand may have returned a parenthesized complit
			// type; accept it but complain if we have a complit
			t := unparen(x)
			// determine if '{' belongs to a composite literal or a block statement
			complit_ok := false
			switch t.(type) {
			case *Name, *SelectorExpr:
				if p.xnest >= 0 {
					// x is possibly a composite literal type
					complit_ok = true
				}
			case *IndexExpr:
				if p.xnest >= 0 {
					// x is possibly a composite literal type
					complit_ok = true
				}
			case *ArrayType, *SliceType, *StructType, *MapType:
				// x is a comptype
				complit_ok = true
			}
			if !complit_ok {
				break loop
			}
			if t != x {
				p.syntaxError("cannot parenthesize type in composite literal")
				// already progressed, no need to advance
			}
			n := p.complitexpr()
			n.Type = x
			x = n

		default:
			break loop
		}
	}

	return x
}

// Element = Expression | LiteralValue .
func (p *parser) bare_complitexpr() Expr {
	if trace {
		defer p.trace("bare_complitexpr")()
	}

	if p.tok == _Lbrace {
		// '{' start_complit braced_keyval_list '}'
		return p.complitexpr()
	}

	return p.expr()
}

// LiteralValue = "{" [ ElementList [ "," ] ] "}" .
func (p *parser) complitexpr() *CompositeLit {
	if trace {
		defer p.trace("complitexpr")()
	}

	x := new(CompositeLit)
	x.pos = p.pos()

	p.xnest++
	p.want(_Lbrace)
	x.Rbrace = p.list(_Comma, _Rbrace, func() bool {
		// value
		e := p.bare_complitexpr()
		if p.tok == _Colon {
			// key ':' value
			l := new(KeyValueExpr)
			l.pos = p.pos()
			p.next()
			l.Key = e
			l.Value = p.bare_complitexpr()
			e = l
			x.NKeys++
		}
		x.ElemList = append(x.ElemList, e)
		return false
	})
	p.xnest--

	return x
}

// ----------------------------------------------------------------------------
// Types

func (p *parser) type_() Expr {
	if trace {
		defer p.trace("type_")()
	}

	typ := p.typeOrNil()
	if typ == nil {
		typ = p.badExpr()
		p.syntaxError("expecting type")
		p.advance(_Comma, _Colon, _Semi, _Rparen, _Rbrack, _Rbrace)
	}

	return typ
}

func newIndirect(pos Pos, typ Expr) Expr {
	o := new(Operation)
	o.pos = pos
	o.Op = Mul
	o.X = typ
	return o
}

// typeOrNil is like type_ but it returns nil if there was no type
// instead of reporting an error.
//
// Type     = TypeName | TypeLit | "(" Type ")" .
// TypeName = identifier | QualifiedIdent .
// TypeLit  = ArrayType | StructType | PointerType | FunctionType | InterfaceType |
// 	      SliceType | MapType | Channel_Type .
func (p *parser) typeOrNil() Expr {
	if trace {
		defer p.trace("typeOrNil")()
	}

	pos := p.pos()
	switch p.tok {
	case _Star:
		// ptrtype
		p.next()
		return newIndirect(pos, p.type_())

	case _Arrow:
		// recvchantype
		p.next()
		p.want(_Chan)
		t := new(ChanType)
		t.pos = pos
		t.Dir = RecvOnly
		t.Elem = p.chanElem()
		return t

	case _Func:
		// fntype
		p.next()
		return p.funcType()

	case _Lbrack:
		// '[' oexpr ']' ntype
		// '[' _DotDotDot ']' ntype
		p.next()
		if p.got(_Rbrack) {
			return p.sliceType(pos)
		}
		return p.arrayType(pos, nil)

	case _Chan:
		// _Chan non_recvchantype
		// _Chan _Comm ntype
		p.next()
		t := new(ChanType)
		t.pos = pos
		if p.got(_Arrow) {
			t.Dir = SendOnly
		}
		t.Elem = p.chanElem()
		return t

	case _Map:
		// _Map '[' ntype ']' ntype
		p.next()
		p.want(_Lbrack)
		t := new(MapType)
		t.pos = pos
		t.Key = p.type_()
		p.want(_Rbrack)
		t.Value = p.type_()
		return t

	case _Struct:
		return p.structType()

	case _Interface:
		return p.interfaceType()

	case _Name:
		return p.qualifiedName(nil)

	case _Lparen:
		p.next()
		t := p.type_()
		p.want(_Rparen)
		return t
	}

	return nil
}

func (p *parser) typeInstance(typ Expr) Expr {
	if trace {
		defer p.trace("typeInstance")()
	}

	pos := p.pos()
	p.want(_Lbrack)
	if p.tok == _Rbrack {
		p.error("expecting type")
		p.next()
		return typ
	}

	x := new(IndexExpr)
	x.pos = pos
	x.X = typ
	x.Index, _ = p.typeList()
	p.want(_Rbrack)
	return x
}

func (p *parser) funcType() *FuncType {
	if trace {
		defer p.trace("funcType")()
	}

	typ := new(FuncType)
	typ.pos = p.pos()
	p.want(_Lparen)
<<<<<<< HEAD
	typ.ParamList = p.paramList(nil, _Rparen)
=======
	typ.ParamList = p.paramList(nil, _Rparen, false)
>>>>>>> dc122c7a
	typ.ResultList = p.funcResult()

	return typ
}

// "[" has already been consumed, and pos is its position.
// If len != nil it is the already consumed array length.
func (p *parser) arrayType(pos Pos, len Expr) Expr {
	if trace {
		defer p.trace("arrayType")()
	}

	if len == nil && !p.got(_DotDotDot) {
		p.xnest++
		len = p.expr()
		p.xnest--
	}
	p.want(_Rbrack)
	t := new(ArrayType)
	t.pos = pos
	t.Len = len
	t.Elem = p.type_()
	return t
}

// "[" and "]" have already been consumed, and pos is the position of "[".
func (p *parser) sliceType(pos Pos) Expr {
	t := new(SliceType)
	t.pos = pos
	t.Elem = p.type_()
	return t
}

func (p *parser) chanElem() Expr {
	if trace {
		defer p.trace("chanElem")()
	}

	typ := p.typeOrNil()
	if typ == nil {
		typ = p.badExpr()
		p.syntaxError("missing channel element type")
		// assume element type is simply absent - don't advance
	}

	return typ
}

// StructType = "struct" "{" { FieldDecl ";" } "}" .
func (p *parser) structType() *StructType {
	if trace {
		defer p.trace("structType")()
	}

	typ := new(StructType)
	typ.pos = p.pos()

	p.want(_Struct)
	p.want(_Lbrace)
	p.list(_Semi, _Rbrace, func() bool {
		p.fieldDecl(typ)
		return false
	})

	return typ
}

// InterfaceType = "interface" "{" { MethodSpec ";" } "}" .
func (p *parser) interfaceType() *InterfaceType {
	if trace {
		defer p.trace("interfaceType")()
	}

	typ := new(InterfaceType)
	typ.pos = p.pos()

	p.want(_Interface)
	p.want(_Lbrace)
	p.list(_Semi, _Rbrace, func() bool {
		switch p.tok {
		case _Name:
			typ.MethodList = append(typ.MethodList, p.methodDecl())

		case _Lparen:
			p.syntaxError("cannot parenthesize embedded type")
			f := new(Field)
			f.pos = p.pos()
			p.next()
			f.Type = p.qualifiedName(nil)
			p.want(_Rparen)
			typ.MethodList = append(typ.MethodList, f)

		case _Type:
			if p.mode&AllowGenerics != 0 {
				// TODO(gri) factor this better
<<<<<<< HEAD
				type_ := new(Name)
				type_.pos = p.pos()
				type_.Value = "type" // cannot have a method named "type"
=======
				type_ := NewName(p.pos(), "type") // cannot have a method named "type"
>>>>>>> dc122c7a
				p.next()
				if p.tok != _Semi && p.tok != _Rbrace {
					f := new(Field)
					f.pos = p.pos()
					f.Name = type_
					f.Type = p.type_()
					typ.MethodList = append(typ.MethodList, f)
					for p.got(_Comma) {
						f := new(Field)
						f.pos = p.pos()
						f.Name = type_
						f.Type = p.type_()
						typ.MethodList = append(typ.MethodList, f)
					}
				} else {
					p.syntaxError("expecting type")
				}
				break
			}
			fallthrough

		default:
			if p.mode&AllowGenerics != 0 {
				p.syntaxError("expecting method, interface name, or type list")
				p.advance(_Semi, _Rbrace, _Type)
			} else {
				p.syntaxError("expecting method or interface name")
				p.advance(_Semi, _Rbrace)
			}
		}
		return false
	})

	return typ
}

// Result = Parameters | Type .
func (p *parser) funcResult() []*Field {
	if trace {
		defer p.trace("funcResult")()
	}

	if p.got(_Lparen) {
<<<<<<< HEAD
		return p.paramList(nil, _Rparen)
=======
		return p.paramList(nil, _Rparen, false)
>>>>>>> dc122c7a
	}

	pos := p.pos()
	if typ := p.typeOrNil(); typ != nil {
		f := new(Field)
		f.pos = pos
		f.Type = typ
		return []*Field{f}
	}

	return nil
}

func (p *parser) addField(styp *StructType, pos Pos, name *Name, typ Expr, tag *BasicLit) {
	if tag != nil {
		for i := len(styp.FieldList) - len(styp.TagList); i > 0; i-- {
			styp.TagList = append(styp.TagList, nil)
		}
		styp.TagList = append(styp.TagList, tag)
	}

	f := new(Field)
	f.pos = pos
	f.Name = name
	f.Type = typ
	styp.FieldList = append(styp.FieldList, f)

	if debug && tag != nil && len(styp.FieldList) != len(styp.TagList) {
		panic("inconsistent struct field list")
	}
}

// FieldDecl      = (IdentifierList Type | AnonymousField) [ Tag ] .
// AnonymousField = [ "*" ] TypeName .
// Tag            = string_lit .
func (p *parser) fieldDecl(styp *StructType) {
	if trace {
		defer p.trace("fieldDecl")()
	}

	pos := p.pos()
	switch p.tok {
	case _Name:
		name := p.name()
		if p.tok == _Dot || p.tok == _Literal || p.tok == _Semi || p.tok == _Rbrace {
			// embedded type
			typ := p.qualifiedName(name)
			tag := p.oliteral()
			p.addField(styp, pos, nil, typ, tag)
			break
		}

		// name1, name2, ... Type [ tag ]
		names := p.nameList(name)
		var typ Expr

		// Careful dance: We don't know if we have an embedded instantiated
		// type T[P1, P2, ...] or a field T of array/slice type [P]E or []E.
		if p.mode&AllowGenerics != 0 && len(names) == 1 && p.tok == _Lbrack {
			typ = p.arrayOrTArgs()
			if typ, ok := typ.(*IndexExpr); ok {
				// embedded type T[P1, P2, ...]
				typ.X = name // name == names[0]
				tag := p.oliteral()
				p.addField(styp, pos, nil, typ, tag)
				break
			}
		} else {
			// T P
			typ = p.type_()
		}

		tag := p.oliteral()

		for _, name := range names {
			p.addField(styp, name.Pos(), name, typ, tag)
		}

	case _Star:
		p.next()
		var typ Expr
		if p.tok == _Lparen {
			// *(T)
			p.syntaxError("cannot parenthesize embedded type")
			p.next()
			typ = p.qualifiedName(nil)
			p.got(_Rparen) // no need to complain if missing
		} else {
			// *T
			typ = p.qualifiedName(nil)
		}
		tag := p.oliteral()
		p.addField(styp, pos, nil, newIndirect(pos, typ), tag)

	case _Lparen:
		p.syntaxError("cannot parenthesize embedded type")
		p.next()
		var typ Expr
		if p.tok == _Star {
			// (*T)
			pos := p.pos()
			p.next()
			typ = newIndirect(pos, p.qualifiedName(nil))
		} else {
			// (T)
			typ = p.qualifiedName(nil)
		}
		p.got(_Rparen) // no need to complain if missing
		tag := p.oliteral()
		p.addField(styp, pos, nil, typ, tag)

	default:
		p.syntaxError("expecting field name or embedded type")
		p.advance(_Semi, _Rbrace)
	}
}

func (p *parser) arrayOrTArgs() Expr {
	if trace {
		defer p.trace("arrayOrTArgs")()
	}

	pos := p.pos()
	p.want(_Lbrack)
	if p.got(_Rbrack) {
		return p.sliceType(pos)
	}

	// x [n]E or x[n,], x[n1, n2], ...
	n, comma := p.typeList()
	p.want(_Rbrack)
	if !comma {
		if elem := p.typeOrNil(); elem != nil {
			// x [n]E
			t := new(ArrayType)
			t.pos = pos
			t.Len = n
			t.Elem = elem
			return t
		}
	}

	// x[n,], x[n1, n2], ...
	t := new(IndexExpr)
	t.pos = pos
	// t.X will be filled in by caller
	t.Index = n
	return t
}

func (p *parser) oliteral() *BasicLit {
	if p.tok == _Literal {
		b := new(BasicLit)
		b.pos = p.pos()
		b.Value = p.lit
		b.Kind = p.kind
		b.Bad = p.bad
		p.next()
		return b
	}
	return nil
}

// MethodSpec        = MethodName Signature | InterfaceTypeName .
// MethodName        = identifier .
// InterfaceTypeName = TypeName .
func (p *parser) methodDecl() *Field {
	if trace {
		defer p.trace("methodDecl")()
	}

	f := new(Field)
	f.pos = p.pos()
	name := p.name()

	// accept potential name list but complain
	// TODO(gri) We probably don't need this special check anymore.
	//           Nobody writes this kind of code. It's from ancient
	//           Go beginnings.
	hasNameList := false
	for p.got(_Comma) {
		p.name()
		hasNameList = true
	}
	if hasNameList {
		p.syntaxError("name list not allowed in interface type")
		// already progressed, no need to advance
	}

	switch p.tok {
	case _Lparen:
		// method
		f.Name = name
		f.Type = p.funcType()

	case _Lbrack:
		if p.mode&AllowGenerics != 0 {
			// Careful dance: We don't know if we have a generic method m[T C](x T)
			// or an embedded instantiated type T[P1, P2] (we accept generic methods
			// for generality and robustness of parsing).
			pos := p.pos()
			p.next()

			// Empty type parameter or argument lists are not permitted.
			// Treat as if [] were absent.
			if p.tok == _Rbrack {
				// name[]
				pos := p.pos()
				p.next()
				if p.tok == _Lparen {
					// name[](
					p.errorAt(pos, "empty type parameter list")
					f.Name = name
					f.Type = p.funcType()
				} else {
					p.errorAt(pos, "empty type argument list")
					f.Type = name
				}
				break
			}

			// A type argument list looks like a parameter list with only
			// types. Parse a parameter list and decide afterwards.
<<<<<<< HEAD
			list := p.paramList(nil, _Rbrack)
=======
			list := p.paramList(nil, _Rbrack, false)
>>>>>>> dc122c7a
			if len(list) == 0 {
				// The type parameter list is not [] but we got nothing
				// due to other errors (reported by paramList). Treat
				// as if [] were absent.
				if p.tok == _Lparen {
					f.Name = name
					f.Type = p.funcType()
				} else {
					f.Type = name
				}
				break
			}

			// len(list) > 0
			if list[0].Name != nil {
				// generic method
				f.Name = name
				f.Type = p.funcType()
				// TODO(gri) Record list as type parameter list with f.Type
				//           if we want to type-check the generic method.
				//           For now, report an error so this is not a silent event.
				p.errorAt(pos, "interface method cannot have type parameters")
				break
			}

			// embedded instantiated type
			t := new(IndexExpr)
			t.pos = pos
			t.X = name
			if len(list) == 1 {
				t.Index = list[0].Type
			} else {
				// len(list) > 1
				l := new(ListExpr)
				l.pos = list[0].Pos()
				l.ElemList = make([]Expr, len(list))
				for i := range list {
					l.ElemList[i] = list[i].Type
				}
				t.Index = l
			}
			f.Type = t
			break
		}
		fallthrough

	default:
		// embedded type
		f.Type = p.qualifiedName(name)
	}

	return f
}

// ParameterDecl = [ IdentifierList ] [ "..." ] Type .
func (p *parser) paramDeclOrNil(name *Name) *Field {
	if trace {
		defer p.trace("paramDecl")()
	}

	f := new(Field)
	f.pos = p.pos()

	if p.tok == _Name || name != nil {
		if name == nil {
			name = p.name()
		}

		if p.mode&AllowGenerics != 0 && p.tok == _Lbrack {
			f.Type = p.arrayOrTArgs()
			if typ, ok := f.Type.(*IndexExpr); ok {
				typ.X = name
			} else {
				f.Name = name
			}
			return f
		}

		if p.tok == _Dot {
			// name_or_type
			f.Type = p.qualifiedName(name)
			return f
		}

		f.Name = name
	}

	if p.tok == _DotDotDot {
		t := new(DotsType)
		t.pos = p.pos()
		p.next()
		t.Elem = p.typeOrNil()
		if t.Elem == nil {
			t.Elem = p.badExpr()
			p.syntaxError("final argument in variadic function missing type")
		}
		f.Type = t
		return f
	}

	f.Type = p.typeOrNil()
	if f.Name != nil || f.Type != nil {
		return f
	}

	p.syntaxError("expecting )")
	p.advance(_Comma, _Rparen)
	return nil
}

// Parameters    = "(" [ ParameterList [ "," ] ] ")" .
// ParameterList = ParameterDecl { "," ParameterDecl } .
// "(" or "[" has already been consumed.
// If name != nil, it is the first name after "(" or "[".
<<<<<<< HEAD
func (p *parser) paramList(name *Name, close token) (list []*Field) {
=======
// In the result list, either all fields have a name, or no field has a name.
func (p *parser) paramList(name *Name, close token, requireNames bool) (list []*Field) {
>>>>>>> dc122c7a
	if trace {
		defer p.trace("paramList")()
	}

	var named int // number of parameters that have an explicit name and type/bound
	p.list(_Comma, close, func() bool {
		par := p.paramDeclOrNil(name)
		name = nil // 1st name was consumed if present
		if par != nil {
			if debug && par.Name == nil && par.Type == nil {
				panic("parameter without name or type")
			}
			if par.Name != nil && par.Type != nil {
				named++
			}
			list = append(list, par)
		}
		return false
	})

	if len(list) == 0 {
		return
	}

	// distribute parameter types (len(list) > 0)
	if named == 0 {
		// all unnamed => found names are named types
		for _, par := range list {
			if typ := par.Name; typ != nil {
				par.Type = typ
				par.Name = nil
			}
		}
		if requireNames {
			p.syntaxErrorAt(list[0].Type.Pos(), "type parameters must be named")
		}
	} else if named != len(list) {
		// some named => all must have names and types
<<<<<<< HEAD
		var pos Pos // error position (or unknown)
=======
		var pos Pos // left-most error position (or unknown)
>>>>>>> dc122c7a
		var typ Expr
		for i := len(list) - 1; i >= 0; i-- {
			if par := list[i]; par.Type != nil {
				typ = par.Type
				if par.Name == nil {
					pos = typ.Pos()
<<<<<<< HEAD
					n := p.newName("_")
					n.pos = pos // correct position
					par.Name = n
=======
					par.Name = NewName(pos, "_")
>>>>>>> dc122c7a
				}
			} else if typ != nil {
				par.Type = typ
			} else {
				// par.Type == nil && typ == nil => we only have a par.Name
				pos = par.Name.Pos()
				t := p.badExpr()
				t.pos = pos // correct position
				par.Type = t
			}
		}
		if pos.IsKnown() {
<<<<<<< HEAD
			p.syntaxErrorAt(pos, "mixed named and unnamed parameters")
=======
			var msg string
			if requireNames {
				msg = "type parameters must be named"
			} else {
				msg = "mixed named and unnamed parameters"
			}
			p.syntaxErrorAt(pos, msg)
>>>>>>> dc122c7a
		}
	}

	return
}

func (p *parser) badExpr() *BadExpr {
	b := new(BadExpr)
	b.pos = p.pos()
	return b
}

// ----------------------------------------------------------------------------
// Statements

// SimpleStmt = EmptyStmt | ExpressionStmt | SendStmt | IncDecStmt | Assignment | ShortVarDecl .
func (p *parser) simpleStmt(lhs Expr, keyword token) SimpleStmt {
	if trace {
		defer p.trace("simpleStmt")()
	}

	if keyword == _For && p.tok == _Range {
		// _Range expr
		if debug && lhs != nil {
			panic("invalid call of simpleStmt")
		}
		return p.newRangeClause(nil, false)
	}

	if lhs == nil {
		lhs = p.exprList()
	}

	if _, ok := lhs.(*ListExpr); !ok && p.tok != _Assign && p.tok != _Define {
		// expr
		pos := p.pos()
		switch p.tok {
		case _AssignOp:
			// lhs op= rhs
			op := p.op
			p.next()
			return p.newAssignStmt(pos, op, lhs, p.expr())

		case _IncOp:
			// lhs++ or lhs--
			op := p.op
			p.next()
			return p.newAssignStmt(pos, op, lhs, nil)

		case _Arrow:
			// lhs <- rhs
			s := new(SendStmt)
			s.pos = pos
			p.next()
			s.Chan = lhs
			s.Value = p.expr()
			return s

		default:
			// expr
			s := new(ExprStmt)
			s.pos = lhs.Pos()
			s.X = lhs
			return s
		}
	}

	// expr_list
	switch p.tok {
	case _Assign, _Define:
		pos := p.pos()
		var op Operator
		if p.tok == _Define {
			op = Def
		}
		p.next()

		if keyword == _For && p.tok == _Range {
			// expr_list op= _Range expr
			return p.newRangeClause(lhs, op == Def)
		}

		// expr_list op= expr_list
		rhs := p.exprList()

		if x, ok := rhs.(*TypeSwitchGuard); ok && keyword == _Switch && op == Def {
			if lhs, ok := lhs.(*Name); ok {
				// switch … lhs := rhs.(type)
				x.Lhs = lhs
				s := new(ExprStmt)
				s.pos = x.Pos()
				s.X = x
				return s
			}
		}

		return p.newAssignStmt(pos, op, lhs, rhs)

	default:
		p.syntaxError("expecting := or = or comma")
		p.advance(_Semi, _Rbrace)
		// make the best of what we have
		if x, ok := lhs.(*ListExpr); ok {
			lhs = x.ElemList[0]
		}
		s := new(ExprStmt)
		s.pos = lhs.Pos()
		s.X = lhs
		return s
	}
}

func (p *parser) newRangeClause(lhs Expr, def bool) *RangeClause {
	r := new(RangeClause)
	r.pos = p.pos()
	p.next() // consume _Range
	r.Lhs = lhs
	r.Def = def
	r.X = p.expr()
	return r
}

func (p *parser) newAssignStmt(pos Pos, op Operator, lhs, rhs Expr) *AssignStmt {
	a := new(AssignStmt)
	a.pos = pos
	a.Op = op
	a.Lhs = lhs
	a.Rhs = rhs
	return a
}

func (p *parser) labeledStmtOrNil(label *Name) Stmt {
	if trace {
		defer p.trace("labeledStmt")()
	}

	s := new(LabeledStmt)
	s.pos = p.pos()
	s.Label = label

	p.want(_Colon)

	if p.tok == _Rbrace {
		// We expect a statement (incl. an empty statement), which must be
		// terminated by a semicolon. Because semicolons may be omitted before
		// an _Rbrace, seeing an _Rbrace implies an empty statement.
		e := new(EmptyStmt)
		e.pos = p.pos()
		s.Stmt = e
		return s
	}

	s.Stmt = p.stmtOrNil()
	if s.Stmt != nil {
		return s
	}

	// report error at line of ':' token
	p.syntaxErrorAt(s.pos, "missing statement after label")
	// we are already at the end of the labeled statement - no need to advance
	return nil // avoids follow-on errors (see e.g., fixedbugs/bug274.go)
}

// context must be a non-empty string unless we know that p.tok == _Lbrace.
func (p *parser) blockStmt(context string) *BlockStmt {
	if trace {
		defer p.trace("blockStmt")()
	}

	s := new(BlockStmt)
	s.pos = p.pos()

	// people coming from C may forget that braces are mandatory in Go
	if !p.got(_Lbrace) {
		p.syntaxError("expecting { after " + context)
		p.advance(_Name, _Rbrace)
		s.Rbrace = p.pos() // in case we found "}"
		if p.got(_Rbrace) {
			return s
		}
	}

	s.List = p.stmtList()
	s.Rbrace = p.pos()
	p.want(_Rbrace)

	return s
}

func (p *parser) declStmt(f func(*Group) Decl) *DeclStmt {
	if trace {
		defer p.trace("declStmt")()
	}

	s := new(DeclStmt)
	s.pos = p.pos()

	p.next() // _Const, _Type, or _Var
	s.DeclList = p.appendGroup(nil, f)

	return s
}

func (p *parser) forStmt() Stmt {
	if trace {
		defer p.trace("forStmt")()
	}

	s := new(ForStmt)
	s.pos = p.pos()

	s.Init, s.Cond, s.Post = p.header(_For)
	s.Body = p.blockStmt("for clause")

	return s
}

func (p *parser) header(keyword token) (init SimpleStmt, cond Expr, post SimpleStmt) {
	p.want(keyword)

	if p.tok == _Lbrace {
		if keyword == _If {
			p.syntaxError("missing condition in if statement")
			cond = p.badExpr()
		}
		return
	}
	// p.tok != _Lbrace

	outer := p.xnest
	p.xnest = -1

	if p.tok != _Semi {
		// accept potential varDecl but complain
		if p.got(_Var) {
			p.syntaxError(fmt.Sprintf("var declaration not allowed in %s initializer", keyword.String()))
		}
		init = p.simpleStmt(nil, keyword)
		// If we have a range clause, we are done (can only happen for keyword == _For).
		if _, ok := init.(*RangeClause); ok {
			p.xnest = outer
			return
		}
	}

	var condStmt SimpleStmt
	var semi struct {
		pos Pos
		lit string // valid if pos.IsKnown()
	}
	if p.tok != _Lbrace {
		if p.tok == _Semi {
			semi.pos = p.pos()
			semi.lit = p.lit
			p.next()
		} else {
			// asking for a '{' rather than a ';' here leads to a better error message
			p.want(_Lbrace)
			if p.tok != _Lbrace {
				p.advance(_Lbrace, _Rbrace) // for better synchronization (e.g., issue #22581)
			}
		}
		if keyword == _For {
			if p.tok != _Semi {
				if p.tok == _Lbrace {
					p.syntaxError("expecting for loop condition")
					goto done
				}
				condStmt = p.simpleStmt(nil, 0 /* range not permitted */)
			}
			p.want(_Semi)
			if p.tok != _Lbrace {
				post = p.simpleStmt(nil, 0 /* range not permitted */)
				if a, _ := post.(*AssignStmt); a != nil && a.Op == Def {
					p.syntaxErrorAt(a.Pos(), "cannot declare in post statement of for loop")
				}
			}
		} else if p.tok != _Lbrace {
			condStmt = p.simpleStmt(nil, keyword)
		}
	} else {
		condStmt = init
		init = nil
	}

done:
	// unpack condStmt
	switch s := condStmt.(type) {
	case nil:
		if keyword == _If && semi.pos.IsKnown() {
			if semi.lit != "semicolon" {
				p.syntaxErrorAt(semi.pos, fmt.Sprintf("unexpected %s, expecting { after if clause", semi.lit))
			} else {
				p.syntaxErrorAt(semi.pos, "missing condition in if statement")
			}
			b := new(BadExpr)
			b.pos = semi.pos
			cond = b
		}
	case *ExprStmt:
		cond = s.X
	default:
		// A common syntax error is to write '=' instead of '==',
		// which turns an expression into an assignment. Provide
		// a more explicit error message in that case to prevent
		// further confusion.
		var str string
		if as, ok := s.(*AssignStmt); ok && as.Op == 0 {
			// Emphasize Lhs and Rhs of assignment with parentheses to highlight '='.
			// Do it always - it's not worth going through the trouble of doing it
			// only for "complex" left and right sides.
			str = "assignment (" + String(as.Lhs) + ") = (" + String(as.Rhs) + ")"
		} else {
			str = String(s)
		}
		p.syntaxErrorAt(s.Pos(), fmt.Sprintf("cannot use %s as value", str))
	}

	p.xnest = outer
	return
}

func (p *parser) ifStmt() *IfStmt {
	if trace {
		defer p.trace("ifStmt")()
	}

	s := new(IfStmt)
	s.pos = p.pos()

	s.Init, s.Cond, _ = p.header(_If)
	s.Then = p.blockStmt("if clause")

	if p.got(_Else) {
		switch p.tok {
		case _If:
			s.Else = p.ifStmt()
		case _Lbrace:
			s.Else = p.blockStmt("")
		default:
			p.syntaxError("else must be followed by if or statement block")
			p.advance(_Name, _Rbrace)
		}
	}

	return s
}

func (p *parser) switchStmt() *SwitchStmt {
	if trace {
		defer p.trace("switchStmt")()
	}

	s := new(SwitchStmt)
	s.pos = p.pos()

	s.Init, s.Tag, _ = p.header(_Switch)

	if !p.got(_Lbrace) {
		p.syntaxError("missing { after switch clause")
		p.advance(_Case, _Default, _Rbrace)
	}
	for p.tok != _EOF && p.tok != _Rbrace {
		s.Body = append(s.Body, p.caseClause())
	}
	s.Rbrace = p.pos()
	p.want(_Rbrace)

	return s
}

func (p *parser) selectStmt() *SelectStmt {
	if trace {
		defer p.trace("selectStmt")()
	}

	s := new(SelectStmt)
	s.pos = p.pos()

	p.want(_Select)
	if !p.got(_Lbrace) {
		p.syntaxError("missing { after select clause")
		p.advance(_Case, _Default, _Rbrace)
	}
	for p.tok != _EOF && p.tok != _Rbrace {
		s.Body = append(s.Body, p.commClause())
	}
	s.Rbrace = p.pos()
	p.want(_Rbrace)

	return s
}

func (p *parser) caseClause() *CaseClause {
	if trace {
		defer p.trace("caseClause")()
	}

	c := new(CaseClause)
	c.pos = p.pos()

	switch p.tok {
	case _Case:
		p.next()
		c.Cases = p.exprList()

	case _Default:
		p.next()

	default:
		p.syntaxError("expecting case or default or }")
		p.advance(_Colon, _Case, _Default, _Rbrace)
	}

	c.Colon = p.pos()
	p.want(_Colon)
	c.Body = p.stmtList()

	return c
}

func (p *parser) commClause() *CommClause {
	if trace {
		defer p.trace("commClause")()
	}

	c := new(CommClause)
	c.pos = p.pos()

	switch p.tok {
	case _Case:
		p.next()
		c.Comm = p.simpleStmt(nil, 0)

		// The syntax restricts the possible simple statements here to:
		//
		//     lhs <- x (send statement)
		//     <-x
		//     lhs = <-x
		//     lhs := <-x
		//
		// All these (and more) are recognized by simpleStmt and invalid
		// syntax trees are flagged later, during type checking.
		// TODO(gri) eventually may want to restrict valid syntax trees
		// here.

	case _Default:
		p.next()

	default:
		p.syntaxError("expecting case or default or }")
		p.advance(_Colon, _Case, _Default, _Rbrace)
	}

	c.Colon = p.pos()
	p.want(_Colon)
	c.Body = p.stmtList()

	return c
}

// Statement =
// 	Declaration | LabeledStmt | SimpleStmt |
// 	GoStmt | ReturnStmt | BreakStmt | ContinueStmt | GotoStmt |
// 	FallthroughStmt | Block | IfStmt | SwitchStmt | SelectStmt | ForStmt |
// 	DeferStmt .
func (p *parser) stmtOrNil() Stmt {
	if trace {
		defer p.trace("stmt " + p.tok.String())()
	}

	// Most statements (assignments) start with an identifier;
	// look for it first before doing anything more expensive.
	if p.tok == _Name {
		p.clearPragma()
		lhs := p.exprList()
		if label, ok := lhs.(*Name); ok && p.tok == _Colon {
			return p.labeledStmtOrNil(label)
		}
		return p.simpleStmt(lhs, 0)
	}

	switch p.tok {
	case _Var:
		return p.declStmt(p.varDecl)

	case _Const:
		return p.declStmt(p.constDecl)

	case _Type:
		return p.declStmt(p.typeDecl)
	}

	p.clearPragma()

	switch p.tok {
	case _Lbrace:
		return p.blockStmt("")

	case _Operator, _Star:
		switch p.op {
		case Add, Sub, Mul, And, Xor, Not:
			return p.simpleStmt(nil, 0) // unary operators
		}

	case _Literal, _Func, _Lparen, // operands
		_Lbrack, _Struct, _Map, _Chan, _Interface, // composite types
		_Arrow: // receive operator
		return p.simpleStmt(nil, 0)

	case _For:
		return p.forStmt()

	case _Switch:
		return p.switchStmt()

	case _Select:
		return p.selectStmt()

	case _If:
		return p.ifStmt()

	case _Fallthrough:
		s := new(BranchStmt)
		s.pos = p.pos()
		p.next()
		s.Tok = _Fallthrough
		return s

	case _Break, _Continue:
		s := new(BranchStmt)
		s.pos = p.pos()
		s.Tok = p.tok
		p.next()
		if p.tok == _Name {
			s.Label = p.name()
		}
		return s

	case _Go, _Defer:
		return p.callStmt()

	case _Goto:
		s := new(BranchStmt)
		s.pos = p.pos()
		s.Tok = _Goto
		p.next()
		s.Label = p.name()
		return s

	case _Return:
		s := new(ReturnStmt)
		s.pos = p.pos()
		p.next()
		if p.tok != _Semi && p.tok != _Rbrace {
			s.Results = p.exprList()
		}
		return s

	case _Semi:
		s := new(EmptyStmt)
		s.pos = p.pos()
		return s
	}

	return nil
}

// StatementList = { Statement ";" } .
func (p *parser) stmtList() (l []Stmt) {
	if trace {
		defer p.trace("stmtList")()
	}

	for p.tok != _EOF && p.tok != _Rbrace && p.tok != _Case && p.tok != _Default {
		s := p.stmtOrNil()
		p.clearPragma()
		if s == nil {
			break
		}
		l = append(l, s)
		// ";" is optional before "}"
		if !p.got(_Semi) && p.tok != _Rbrace {
			p.syntaxError("at end of statement")
			p.advance(_Semi, _Rbrace, _Case, _Default)
			p.got(_Semi) // avoid spurious empty statement
		}
	}
	return
}

// argList parses a possibly empty, comma-separated list of arguments,
// optionally followed by a comma (if not empty), and closed by ")".
// The last argument may be followed by "...".
//
// argList = [ arg { "," arg } [ "..." ] [ "," ] ] ")" .
func (p *parser) argList() (list []Expr, hasDots bool) {
	if trace {
		defer p.trace("argList")()
	}

	p.xnest++
	p.list(_Comma, _Rparen, func() bool {
		list = append(list, p.expr())
		hasDots = p.got(_DotDotDot)
		return hasDots
	})
	p.xnest--

	return
}

// ----------------------------------------------------------------------------
// Common productions

func (p *parser) name() *Name {
	// no tracing to avoid overly verbose output

	if p.tok == _Name {
		n := NewName(p.pos(), p.lit)
		p.next()
		return n
	}

	n := NewName(p.pos(), "_")
	p.syntaxError("expecting name")
	p.advance()
	return n
}

// IdentifierList = identifier { "," identifier } .
// The first name must be provided.
func (p *parser) nameList(first *Name) []*Name {
	if trace {
		defer p.trace("nameList")()
	}

	if debug && first == nil {
		panic("first name not provided")
	}

	l := []*Name{first}
	for p.got(_Comma) {
		l = append(l, p.name())
	}

	return l
}

// The first name may be provided, or nil.
func (p *parser) qualifiedName(name *Name) Expr {
	if trace {
		defer p.trace("qualifiedName")()
	}

	var x Expr
	switch {
	case name != nil:
		x = name
	case p.tok == _Name:
		x = p.name()
	default:
<<<<<<< HEAD
		x = p.newName("_")
=======
		x = NewName(p.pos(), "_")
>>>>>>> dc122c7a
		p.syntaxError("expecting name")
		p.advance(_Dot, _Semi, _Rbrace)
	}

	if p.tok == _Dot {
		s := new(SelectorExpr)
		s.pos = p.pos()
		p.next()
		s.X = x
		s.Sel = p.name()
		x = s
	}

	if p.mode&AllowGenerics != 0 && p.tok == _Lbrack {
		x = p.typeInstance(x)
	}

	return x
}

// ExpressionList = Expression { "," Expression } .
func (p *parser) exprList() Expr {
	if trace {
		defer p.trace("exprList")()
	}

	x := p.expr()
	if p.got(_Comma) {
		list := []Expr{x, p.expr()}
		for p.got(_Comma) {
			list = append(list, p.expr())
		}
		t := new(ListExpr)
		t.pos = x.Pos()
		t.ElemList = list
		x = t
	}
	return x
}

// typeList parses a non-empty, comma-separated list of expressions,
// optionally followed by a comma. The first list element may be any
// expression, all other list elements must be type expressions.
// If there is more than one argument, the result is a *ListExpr.
// The comma result indicates whether there was a (separating or
// trailing) comma.
//
// typeList = arg { "," arg } [ "," ] .
func (p *parser) typeList() (x Expr, comma bool) {
	if trace {
		defer p.trace("typeList")()
	}

	p.xnest++
	x = p.expr()
	if p.got(_Comma) {
		comma = true
		if t := p.typeOrNil(); t != nil {
			list := []Expr{x, t}
			for p.got(_Comma) {
				if t = p.typeOrNil(); t == nil {
					break
				}
				list = append(list, t)
			}
			l := new(ListExpr)
			l.pos = x.Pos() // == list[0].Pos()
			l.ElemList = list
			x = l
		}
	}
	p.xnest--
	return
}

// unparen removes all parentheses around an expression.
func unparen(x Expr) Expr {
	for {
		p, ok := x.(*ParenExpr)
		if !ok {
			break
		}
		x = p.X
	}
	return x
}<|MERGE_RESOLUTION|>--- conflicted
+++ resolved
@@ -499,13 +499,9 @@
 		p.clearPragma()
 		p.next() // must consume "(" after calling clearPragma!
 		p.list(_Semi, _Rparen, func() bool {
-<<<<<<< HEAD
-			list = append(list, f(g))
-=======
 			if x := f(g); x != nil {
 				list = append(list, x)
 			}
->>>>>>> dc122c7a
 			return false
 		})
 	} else {
@@ -599,11 +595,7 @@
 			p.xnest--
 			if name0, ok := x.(*Name); p.mode&AllowGenerics != 0 && ok && p.tok != _Rbrack {
 				// generic type
-<<<<<<< HEAD
-				d.TParamList = p.paramList(name0, _Rbrack)
-=======
 				d.TParamList = p.paramList(name0, _Rbrack, true)
->>>>>>> dc122c7a
 				pos := p.pos()
 				if p.gotAssign() {
 					p.syntaxErrorAt(pos, "generic type cannot be alias")
@@ -672,11 +664,7 @@
 	f.Pragma = p.takePragma()
 
 	if p.got(_Lparen) {
-<<<<<<< HEAD
-		rcvr := p.paramList(nil, _Rparen)
-=======
 		rcvr := p.paramList(nil, _Rparen, false)
->>>>>>> dc122c7a
 		switch len(rcvr) {
 		case 0:
 			p.error("method has no receiver")
@@ -700,11 +688,7 @@
 			p.syntaxError("empty type parameter list")
 			p.next()
 		} else {
-<<<<<<< HEAD
-			f.TParamList = p.paramList(nil, _Rbrack)
-=======
 			f.TParamList = p.paramList(nil, _Rbrack, true)
->>>>>>> dc122c7a
 		}
 	}
 	f.Type = p.funcType()
@@ -1329,11 +1313,7 @@
 	typ := new(FuncType)
 	typ.pos = p.pos()
 	p.want(_Lparen)
-<<<<<<< HEAD
-	typ.ParamList = p.paramList(nil, _Rparen)
-=======
 	typ.ParamList = p.paramList(nil, _Rparen, false)
->>>>>>> dc122c7a
 	typ.ResultList = p.funcResult()
 
 	return typ
@@ -1429,13 +1409,7 @@
 		case _Type:
 			if p.mode&AllowGenerics != 0 {
 				// TODO(gri) factor this better
-<<<<<<< HEAD
-				type_ := new(Name)
-				type_.pos = p.pos()
-				type_.Value = "type" // cannot have a method named "type"
-=======
 				type_ := NewName(p.pos(), "type") // cannot have a method named "type"
->>>>>>> dc122c7a
 				p.next()
 				if p.tok != _Semi && p.tok != _Rbrace {
 					f := new(Field)
@@ -1479,11 +1453,7 @@
 	}
 
 	if p.got(_Lparen) {
-<<<<<<< HEAD
-		return p.paramList(nil, _Rparen)
-=======
 		return p.paramList(nil, _Rparen, false)
->>>>>>> dc122c7a
 	}
 
 	pos := p.pos()
@@ -1707,11 +1677,7 @@
 
 			// A type argument list looks like a parameter list with only
 			// types. Parse a parameter list and decide afterwards.
-<<<<<<< HEAD
-			list := p.paramList(nil, _Rbrack)
-=======
 			list := p.paramList(nil, _Rbrack, false)
->>>>>>> dc122c7a
 			if len(list) == 0 {
 				// The type parameter list is not [] but we got nothing
 				// due to other errors (reported by paramList). Treat
@@ -1826,12 +1792,8 @@
 // ParameterList = ParameterDecl { "," ParameterDecl } .
 // "(" or "[" has already been consumed.
 // If name != nil, it is the first name after "(" or "[".
-<<<<<<< HEAD
-func (p *parser) paramList(name *Name, close token) (list []*Field) {
-=======
 // In the result list, either all fields have a name, or no field has a name.
 func (p *parser) paramList(name *Name, close token, requireNames bool) (list []*Field) {
->>>>>>> dc122c7a
 	if trace {
 		defer p.trace("paramList")()
 	}
@@ -1870,24 +1832,14 @@
 		}
 	} else if named != len(list) {
 		// some named => all must have names and types
-<<<<<<< HEAD
-		var pos Pos // error position (or unknown)
-=======
 		var pos Pos // left-most error position (or unknown)
->>>>>>> dc122c7a
 		var typ Expr
 		for i := len(list) - 1; i >= 0; i-- {
 			if par := list[i]; par.Type != nil {
 				typ = par.Type
 				if par.Name == nil {
 					pos = typ.Pos()
-<<<<<<< HEAD
-					n := p.newName("_")
-					n.pos = pos // correct position
-					par.Name = n
-=======
 					par.Name = NewName(pos, "_")
->>>>>>> dc122c7a
 				}
 			} else if typ != nil {
 				par.Type = typ
@@ -1900,9 +1852,6 @@
 			}
 		}
 		if pos.IsKnown() {
-<<<<<<< HEAD
-			p.syntaxErrorAt(pos, "mixed named and unnamed parameters")
-=======
 			var msg string
 			if requireNames {
 				msg = "type parameters must be named"
@@ -1910,7 +1859,6 @@
 				msg = "mixed named and unnamed parameters"
 			}
 			p.syntaxErrorAt(pos, msg)
->>>>>>> dc122c7a
 		}
 	}
 
@@ -2573,11 +2521,7 @@
 	case p.tok == _Name:
 		x = p.name()
 	default:
-<<<<<<< HEAD
-		x = p.newName("_")
-=======
 		x = NewName(p.pos(), "_")
->>>>>>> dc122c7a
 		p.syntaxError("expecting name")
 		p.advance(_Dot, _Semi, _Rbrace)
 	}
